name: Type check
# see: https://help.github.com/en/actions/reference/events-that-trigger-workflows
on:  # Trigger the workflow on pull request or merge
  pull_request:
  merge_group:
    types: [checks_requested]
defaults:
  run:
    shell: bash
permissions: {}
jobs:
  type-check:
    strategy:
      fail-fast: true
      matrix:
<<<<<<< HEAD
        version: ["3.8", "3.9", "3.10", "3.11"]
=======
        version: ["3.8", "3.9", "3.10", "3.11", "3.12"]
>>>>>>> a6a7409a
    runs-on: ubuntu-latest
    steps:
      - uses: actions/checkout@v4
      - uses: actions/setup-python@v5
        with:
            python-version: ${{ matrix.version }}
<<<<<<< HEAD
      - run: pip install ".[test,jupyter-executor,websockets]" mypy==1.9.0
      # As more modules are type check clean, add them here
      - run: |
          mypy --install-types --non-interactive \
            autogen/logger \
            autogen/exception_utils.py \
            autogen/io \
            test/io
=======
      # All additional modules should be defined in setup.py
      - run: pip install ".[types]"
      # Any additional configuration should be defined in pyproject.toml
      - run: |
          mypy
>>>>>>> a6a7409a
<|MERGE_RESOLUTION|>--- conflicted
+++ resolved
@@ -13,30 +13,15 @@
     strategy:
       fail-fast: true
       matrix:
-<<<<<<< HEAD
-        version: ["3.8", "3.9", "3.10", "3.11"]
-=======
         version: ["3.8", "3.9", "3.10", "3.11", "3.12"]
->>>>>>> a6a7409a
     runs-on: ubuntu-latest
     steps:
       - uses: actions/checkout@v4
       - uses: actions/setup-python@v5
         with:
             python-version: ${{ matrix.version }}
-<<<<<<< HEAD
-      - run: pip install ".[test,jupyter-executor,websockets]" mypy==1.9.0
-      # As more modules are type check clean, add them here
-      - run: |
-          mypy --install-types --non-interactive \
-            autogen/logger \
-            autogen/exception_utils.py \
-            autogen/io \
-            test/io
-=======
       # All additional modules should be defined in setup.py
       - run: pip install ".[types]"
       # Any additional configuration should be defined in pyproject.toml
       - run: |
-          mypy
->>>>>>> a6a7409a
+          mypy