--- conflicted
+++ resolved
@@ -1128,11 +1128,7 @@
             elif isinstance(content, list):
                 summary = content
                 for component in summary:
-<<<<<<< HEAD
-                    if "text" in component and isinstance(component, dict):
-=======
                     if isinstance(component, dict) and "text" in component:
->>>>>>> 31be2352
                         component["text"] = component["text"].replace("TERMINATE", "")
         except (IndexError, AttributeError) as e:
             warnings.warn(f"Cannot extract summary using last_msg: {e}. Using an empty str as summary.", UserWarning)
