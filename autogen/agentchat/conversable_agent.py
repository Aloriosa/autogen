--- conflicted
+++ resolved
@@ -933,15 +933,6 @@
         """Get a chat summary from an agent participating in a chat.
 
         Args:
-<<<<<<< HEAD
-            method (str or callable): the method to get the summary.
-                The callable method should take the agent as input and return a summary. E.g,
-                ```python
-                def get_summary(agent):
-                    return agent.last_message(agent)["content"]
-                ```
-            agent: the participating agent in a chat.
-=======
             summary_method (str or callable): the summary_method to get the summary.
                 The callable summary_method should take the recipient and sender agent in a chat as input and return a string of summary. E.g,
                 ```python
@@ -952,7 +943,6 @@
                     return recipient.last_message(sender)["content"]
                 ```
             recipient: the recipient agent in a chat.
->>>>>>> 48db5288
             prompt (str): the prompt used to get a summary when summary_method is "reflection_with_llm".
 
         Returns:
@@ -976,21 +966,8 @@
                 summary = agent.last_message(self)["content"].replace("TERMINATE", "")
             except (IndexError, AttributeError) as e:
                 warnings.warn(f"Cannot extract summary using last_msg: {e}", UserWarning)
-<<<<<<< HEAD
-        elif isinstance(method, Callable):
-            print("methodxxxxxxxxx", method)
-            summary = method(self, agent)
-            print("susssss", summary)
-            # try:
-            #     summary = method(agent)
-            # except Exception as e:
-            #     warnings.warn(f"Cannot extract summary using the callable method: {e}", UserWarning)
-        else:
-            warnings.warn(f"Unsupported summary method: {method}", UserWarning)
-=======
         elif isinstance(summary_method, Callable):
             summary = summary_method(recipient, self)
->>>>>>> 48db5288
         return summary
 
     def _reflection_with_llm(
@@ -1076,15 +1053,11 @@
         for chat_info in chat_queue:
             assert "recipient" in chat_info, "recipient must be provided."
             receipts_set.add(chat_info["recipient"])
-<<<<<<< HEAD
-        assert len(receipts_set) == len(chat_queue), "recipients must be different."
-=======
         if len(receipts_set) < len(chat_queue):
             warnings.warn(
                 "Repetitive recipients detected: The chat history will be cleared by default if a recipient appears more than once. To retain the chat history, please set 'clear_history=False' in the configuration of the repeating agent.",
                 UserWarning,
             )
->>>>>>> 48db5288
         self._chat_queue = chat_queue.copy()
         self._finished_chats = {}
         while self._chat_queue:
