--- conflicted
+++ resolved
@@ -85,7 +85,6 @@
         choices: List[Choice]
         model: str
 
-<<<<<<< HEAD
     @property
     def iostream(self) -> IOStream:
         """The input/output stream for the agent."""
@@ -95,10 +94,7 @@
     def iostream(self, iostream: IOStream) -> None:
         ...
 
-    def create(self, **params: Any) -> ModelClientResponseProtocol:
-=======
     def create(self, params: Dict[str, Any]) -> ModelClientResponseProtocol:
->>>>>>> 4a85b632
         ...  # pragma: no cover
 
     def message_retrieval(
